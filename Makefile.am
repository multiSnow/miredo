# Makefile.am - master Makefile for miredo

# ***********************************************************************
# *  Copyright © 2004-2006 Rémi Denis-Courmont.                         *
# *  This program is free software; you can redistribute and/or modify  *
# *  it under the terms of the GNU General Public License as published  *
# *  by the Free Software Foundation; version 2 of the license, or (at  *
# *  your option) any later version.                                    *
# *                                                                     *
# *  This program is distributed in the hope that it will be useful,    *
# *  but WITHOUT ANY WARRANTY; without even the implied warranty of     *
# *  MERCHANTABILITY or FITNESS FOR A PARTICULAR PURPOSE.               *
# *  See the GNU General Public License for more details.               *
# *                                                                     *
# *  You should have received a copy of the GNU General Public License  *
# *  along with this program; if not, you can get it from:              *
# *  http://www.gnu.org/copyleft/gpl.html                               *
# ***********************************************************************

ACLOCAL_AMFLAGS = -I m4
AUTOMAKE_OPTIONS = 1.11 \
	-Wall \
	check-news \
	subdir-objects \
	dist-xz \
	no-dist-gzip \
	no-exeext

confdir = $(sysconfdir)/miredo

AM_CPPFLAGS = -I$(top_srcdir)/include -I$(top_srcdir) -D_REENTRANT \
	-DLOCALEDIR=\"$(localedir)\" -DSYSCONFDIR=\"$(sysconfdir)\" \
	-DLOCALSTATEDIR=\"$(localstatedir)\" \
	-DPKGLIBEXECDIR=\"$(pkglibexecdir)\"

#SUBDIRS = po
#noinst_HEADERS = include/gettext.h
noinst_LTLIBRARIES =
EXTRA_DIST = autogen.sh Doxyfile.in

lib_LTLIBRARIES =

check_PROGRAMS =
TESTS = $(check_PROGRAMS)

DISTCLEANFILES = ChangeLog
CLEANFILES =
MOSTLYCLEANFILES =

include compat/Makefile.am
include doc/Makefile.am
include misc/Makefile.am
include libtun6/Makefile.am
include libteredo/Makefile.am
include src/Makefile.am

doc: Doxyfile
	doxygen $<

if CONF_SAMPLE
# For user's convenience, we install miredo.conf
# iif it does not already exist.
# Packagers will probably use --disable-sample-conf
# and copy their own default (or those in misc/) to @sysconfdir@/miredo/

example = $(examplesdir)/miredo.conf
conf = $(confdir)/miredo.conf

install-data-hook:
	@echo "************************"
	@echo "* Miredo configuration *"
	@echo "************************"
	@echo " "
	@echo "An example configuration file has been installed at:"
	@echo "  $(examplesdir)/miredo.conf"
	@echo " "
	@if test ! -e "$(DESTDIR)$(conf)"; then \
		mkdir -p -- "$(DESTDIR)$(confdir)" || exit $$? ; \
		cp -- "$(DESTDIR)$(example)" "$(DESTDIR)$(conf)" || exit $$?; \
		echo "No pre-existing configuration file for Miredo" ; \
		echo "could be found, so the example as been copied as" ; \
		echo "  $(conf) too." ; \
	else \
		echo "There was already a configuration file at:" ; \
		echo "  $(conf) - it was not modified." ; \
	fi
	@echo " "
	@echo "Please take time to review the settings and adjust them"
	@echo "if necessary. Once finished, save the file as:"
	@echo "  $(conf) and run miredo (as root)."

uninstall-hook:
	rm -f -- "$(DESTDIR)$(conf)"
endif

# ChangeLog
ChangeLog:
	printf "" > ChangeLog
	if test -d "$(srcdir)/.git"; then \
		(cd "$(srcdir)" && git log) >> ChangeLog ; \
	fi
	if test -f "$(srcdir)/ChangeLog.old"; then \
		cat "$(srcdir)/ChangeLog.old" >> ChangeLog ; \
	fi

.PHONY: ChangeLog

# m4 macros
EXTRA_DIST += m4/codeset.m4 m4/fcntl-o.m4 m4/flags.m4 m4/getopt.m4 \
<<<<<<< HEAD
	m4/glibc21.m4 m4/glibc2.m4 m4/hostname.m4 m4/iconv.m4 \
	m4/intdiv0.m4 m4/intldir.m4 m4/intlmacosx.m4 m4/intl.m4 m4/intmax.m4 \
=======
	m4/gettext.m4 m4/glibc21.m4 m4/glibc2.m4 m4/iconv.m4 m4/intdiv0.m4 \
	m4/intldir.m4 m4/intlmacosx.m4 m4/intl.m4 m4/intmax.m4 \
>>>>>>> e5f56528
	m4/inttypes_h.m4 m4/inttypes-pri.m4 m4/lcmessage.m4 m4/lib-ld.m4 \
	m4/lib-link.m4 m4/lib-prefix.m4 m4/libtool.m4 m4/lock.m4 \
	m4/longlong.m4 m4/lt~obsolete.m4 m4/ltoptions.m4 m4/ltsugar.m4 \
	m4/ltversion.m4 m4/nls.m4 m4/po.m4 m4/printf-posix.m4 m4/progtest.m4 \
	m4/size_max.m4 m4/sockaddr.m4 m4/stdint_h.m4 m4/threadlib.m4 \
	m4/uintmax_t.m4 m4/visibility.m4 m4/wchar_t.m4 m4/wint_t.m4 m4/xsize.m4

#EXTRA_DIST += m4/gettext.m4

# Test coverage
lcov.info:
	find -name '*.gcda' -delete
	$(MAKE) $(AM_MAKEFLAGS) check
	lcov --directory . --capture --output $@.tmp
	lcov --remove $@.tmp '*test*' '*include*' --output $@
	rm -f $@.tmp

lcov-report: lcov.info
	rm -Rf lcov
	mkdir -p lcov
	genhtml $< -o lcov

lcov:
	rm -f lcov.info
	$(MAKE) $(AM_MAKEFLAGS) lcov-report

.PHONY: distcheck-hook stamp-svn lcov doc
<|MERGE_RESOLUTION|>--- conflicted
+++ resolved
@@ -107,13 +107,8 @@
 
 # m4 macros
 EXTRA_DIST += m4/codeset.m4 m4/fcntl-o.m4 m4/flags.m4 m4/getopt.m4 \
-<<<<<<< HEAD
-	m4/glibc21.m4 m4/glibc2.m4 m4/hostname.m4 m4/iconv.m4 \
-	m4/intdiv0.m4 m4/intldir.m4 m4/intlmacosx.m4 m4/intl.m4 m4/intmax.m4 \
-=======
 	m4/gettext.m4 m4/glibc21.m4 m4/glibc2.m4 m4/iconv.m4 m4/intdiv0.m4 \
 	m4/intldir.m4 m4/intlmacosx.m4 m4/intl.m4 m4/intmax.m4 \
->>>>>>> e5f56528
 	m4/inttypes_h.m4 m4/inttypes-pri.m4 m4/lcmessage.m4 m4/lib-ld.m4 \
 	m4/lib-link.m4 m4/lib-prefix.m4 m4/libtool.m4 m4/lock.m4 \
 	m4/longlong.m4 m4/lt~obsolete.m4 m4/ltoptions.m4 m4/ltsugar.m4 \
